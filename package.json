{
  "name": "co-compose",
  "version": "5.1.1",
  "description": "Adonis and koa style middleware layer with ability to run parallel middleware",
  "main": "build/src/Middleware.js",
  "files": [
    "build/src",
    "LICENSE.md"
  ],
  "scripts": {
    "mrm": "mrm --preset=@adonisjs/mrm-preset",
    "pretest": "npm run lint",
    "test:local": "FORCE_COLOR=true node bin/index.js --local",
    "test": "nyc node japaFile.js",
    "test:win": "set FORCE_COLOR=true && node bin/index.js --win",
    "coverage": "nyc report --reporter=text-lcov | coveralls",
    "prepublishOnly": "npm run build",
    "lint": "tslint --project tsconfig.json",
    "clean": "del build",
    "compile": "npm run lint && npm run clean && tsc",
    "build": "npm run compile",
    "commit": "git-cz"
  },
  "keywords": [
    "adonisjs",
    "koa",
    "middleware",
    "co",
    "co-middleware"
  ],
  "author": "amanvirk,adonisjs",
  "license": "MIT",
  "devDependencies": {
<<<<<<< HEAD
    "@adonisjs/mrm-preset": "^1.0.16",
    "@types/node": "^12.6.8",
=======
    "@adonisjs/mrm-preset": "^2.0.3",
    "@types/node": "^10.12.18",
>>>>>>> dd26b183
    "commitizen": "^3.0.5",
    "coveralls": "^3.0.2",
    "cz-conventional-changelog": "^2.1.0",
    "del-cli": "^2.0.0",
    "istanbul": "^1.1.0-alpha.1",
    "japa": "^2.0.7",
    "japa-cli": "^1.0.1",
    "mrm": "^1.2.1",
    "nyc": "^13.1.0",
    "pkg-ok": "^2.3.1",
    "ts-node": "^8.0.1",
    "tslint": "^5.12.1",
    "tslint-eslint-rules": "^5.4.0",
    "typescript": "^3.2.4",
    "yorkie": "^2.0.0"
  },
  "dependencies": {},
  "config": {
    "commitizen": {
      "path": "cz-conventional-changelog"
    }
  },
  "nyc": {
    "include": [
      "src"
    ],
    "exclude": [
      "test"
    ],
    "extension": [
      ".ts"
    ]
  },
  "gitHooks": {
    "commit-msg": "node ./node_modules/@adonisjs/mrm-preset/validateCommit/conventional/validate.js"
  }
}<|MERGE_RESOLUTION|>--- conflicted
+++ resolved
@@ -31,13 +31,8 @@
   "author": "amanvirk,adonisjs",
   "license": "MIT",
   "devDependencies": {
-<<<<<<< HEAD
     "@adonisjs/mrm-preset": "^1.0.16",
     "@types/node": "^12.6.8",
-=======
-    "@adonisjs/mrm-preset": "^2.0.3",
-    "@types/node": "^10.12.18",
->>>>>>> dd26b183
     "commitizen": "^3.0.5",
     "coveralls": "^3.0.2",
     "cz-conventional-changelog": "^2.1.0",
